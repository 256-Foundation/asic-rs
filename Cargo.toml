--- conflicted
+++ resolved
@@ -5,29 +5,23 @@
 license = "LICENSE.txt"
 
 [dependencies]
+anyhow = "1.0"
+async-trait = "0.1"
 diqwest = "3.1"
 futures = "0.3"
 macaddr = { version = "1.0", features = ["serde_std"] }
 measurements = { version = "0.11", features = ["serde"] }
+once_cell = "1.21.3"
 reqwest = { version = "0.12", features = ["json", "gzip"] }
+regex = "1.11.1"
+semver = "1.0"
 serde = { version = "1.0", features = ["derive"] }
+strum = { version = "0.27", features = ["derive"] }
 serde_json = "1.0"
 tokio = { version = "1.47", features = ["full"] }
 url = "2.5"
-async-trait = "0.1"
-strum = { version = "0.27", features = ["derive"] }
-<<<<<<< HEAD
-semver = "1.0.26"
-anyhow = "1.0.98"
-ipnet = "2.11.0"
-regex = "1.11.1"
-once_cell = "1.21.3"
+ipnet = "2.11"
 
-=======
-semver = "1.0"
-anyhow = "1.0"
-ipnet = "2.11"
->>>>>>> d57f4489
 
 [profile.release]
 opt-level = 3
