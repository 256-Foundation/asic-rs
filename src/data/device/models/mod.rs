--- conflicted
+++ resolved
@@ -59,7 +59,7 @@
     }
 }
 
-<<<<<<< HEAD
+
 impl FromStr for AvalonMinerModel {
     type Err = ModelParseError;
 
@@ -69,10 +69,8 @@
     }
 }
 
-#[derive(Debug, Clone, PartialEq, Eq, Serialize, Deserialize)]
-=======
+
 #[derive(Debug, PartialEq, Eq, Clone, Copy, Hash, Serialize, Deserialize)]
->>>>>>> 4a51dc75
 #[serde(untagged)]
 pub enum MinerModel {
     AntMiner(AntMinerModel),
