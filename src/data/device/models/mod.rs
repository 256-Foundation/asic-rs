use super::{MinerFirmware, MinerMake};
use antminer::AntMinerModel;
use bitaxe::BitaxeModel;
use braiins::BraiinsModel;
use serde::Serialize;
use std::{fmt::Display, str::FromStr};
use whatsminer::WhatsMinerModel;
<<<<<<< HEAD
use crate::data::device::models::avalonminer::AvalonMinerModel;
=======
>>>>>>> 9088befa

pub mod antminer;
pub mod avalonminer;
pub mod bitaxe;
pub mod braiins;
pub mod whatsminer;

#[derive(Debug, Clone)]
pub struct ModelParseError;

impl Display for ModelParseError {
    fn fmt(&self, f: &mut std::fmt::Formatter<'_>) -> std::fmt::Result {
        write!(f, "Failed to parse model")
    }
}

impl std::error::Error for ModelParseError {}

impl FromStr for WhatsMinerModel {
    type Err = ModelParseError;

    fn from_str(s: &str) -> Result<Self, Self::Err> {
        serde_json::from_value(serde_json::Value::String(s.to_string()))
            .map_err(|_| ModelParseError)
    }
}
impl FromStr for AntMinerModel {
    type Err = ModelParseError;

    fn from_str(s: &str) -> Result<Self, Self::Err> {
        serde_json::from_value(serde_json::Value::String(s.to_string()))
            .map_err(|_| ModelParseError)
    }
}

impl FromStr for BraiinsModel {
    type Err = ModelParseError;

    fn from_str(s: &str) -> Result<Self, Self::Err> {
        serde_json::from_value(serde_json::Value::String(s.to_string()))
            .map_err(|_| ModelParseError)
    }
}

#[derive(Debug, Clone, PartialEq, Eq, Serialize)]
#[serde(untagged)]
pub enum MinerModel {
    AntMiner(AntMinerModel),
    WhatsMiner(WhatsMinerModel),
    Braiins(BraiinsModel),
    Bitaxe(BitaxeModel),
    AvalonMiner(AvalonMinerModel),
}

pub(crate) struct MinerModelFactory {
    make: Option<MinerMake>,
    firmware: Option<MinerFirmware>,
}

impl MinerModelFactory {
    pub fn new() -> Self {
        MinerModelFactory {
            make: None,
            firmware: None,
        }
    }

    pub(crate) fn with_make(&mut self, make: MinerMake) -> &Self {
        self.make = Some(make);
        self
    }
    pub(crate) fn with_firmware(&mut self, firmware: MinerFirmware) -> &Self {
        self.firmware = Some(firmware);
        self
    }

    pub(crate) fn parse_model(&self, model_str: &str) -> Option<MinerModel> {
        match self.make {
            Some(MinerMake::AntMiner) => {
                let model = AntMinerModel::from_str(model_str).ok();
                model.map(MinerModel::AntMiner)
            }
            Some(MinerMake::WhatsMiner) => {
                let model = WhatsMinerModel::from_str(model_str).ok();
                model.map(MinerModel::WhatsMiner)
            }
            None => match self.firmware {
                Some(MinerFirmware::BraiinsOS) => {
                    if let Ok(model) = AntMinerModel::from_str(model_str) {
                        return Some(MinerModel::AntMiner(model));
                    }
                    if let Ok(model) = BraiinsModel::from_str(model_str) {
                        return Some(MinerModel::Braiins(model));
                    }
                    None
                }
                Some(MinerFirmware::LuxOS) => {
                    if let Ok(model) = AntMinerModel::from_str(model_str) {
                        return Some(MinerModel::AntMiner(model));
                    }
                    None
                }
                None => None,
                _ => None,
            },
            _ => None,
        }
    }
}<|MERGE_RESOLUTION|>--- conflicted
+++ resolved
@@ -5,16 +5,14 @@
 use serde::Serialize;
 use std::{fmt::Display, str::FromStr};
 use whatsminer::WhatsMinerModel;
-<<<<<<< HEAD
+use crate::data::device::MinerMake::AvalonMiner;
 use crate::data::device::models::avalonminer::AvalonMinerModel;
-=======
->>>>>>> 9088befa
 
 pub mod antminer;
-pub mod avalonminer;
 pub mod bitaxe;
 pub mod braiins;
 pub mod whatsminer;
+pub mod avalonminer;
 
 #[derive(Debug, Clone)]
 pub struct ModelParseError;
@@ -53,14 +51,22 @@
     }
 }
 
+impl FromStr for AvalonMinerModel {
+    type Err = ModelParseError;
+
+    fn from_str(s: &str) -> Result<Self, Self::Err> {
+        serde_json::from_value(serde_json::Value::String(s.to_owned())).map_err(|_| ModelParseError)
+    }
+}
+
 #[derive(Debug, Clone, PartialEq, Eq, Serialize)]
 #[serde(untagged)]
 pub enum MinerModel {
     AntMiner(AntMinerModel),
     WhatsMiner(WhatsMinerModel),
+    AvalonMiner(AvalonMinerModel),
     Braiins(BraiinsModel),
     Bitaxe(BitaxeModel),
-    AvalonMiner(AvalonMinerModel),
 }
 
 pub(crate) struct MinerModelFactory {
