use super::{MinerFirmware, MinerMake};
use crate::data::device::models::avalon::AvalonMinerModel;
use antminer::AntMinerModel;
use bitaxe::BitaxeModel;
use braiins::BraiinsModel;
use serde::{Deserialize, Serialize};
use std::{fmt::Display, str::FromStr};
use whatsminer::WhatsMinerModel;

pub mod antminer;
pub mod avalon;
pub mod bitaxe;
pub mod braiins;
pub mod whatsminer;

#[derive(Debug, Clone)]
pub struct ModelParseError;

impl Display for ModelParseError {
    fn fmt(&self, f: &mut std::fmt::Formatter<'_>) -> std::fmt::Result {
        write!(f, "Failed to parse model")
    }
}

impl std::error::Error for ModelParseError {}

impl FromStr for WhatsMinerModel {
    type Err = ModelParseError;

    fn from_str(s: &str) -> Result<Self, Self::Err> {
        serde_json::from_value(serde_json::Value::String(s.to_string()))
            .map_err(|_| ModelParseError)
    }
}
impl FromStr for AntMinerModel {
    type Err = ModelParseError;

    fn from_str(s: &str) -> Result<Self, Self::Err> {
        serde_json::from_value(serde_json::Value::String(s.to_string()))
            .map_err(|_| ModelParseError)
    }
}
impl FromStr for BitaxeModel {
    type Err = ModelParseError;

    fn from_str(s: &str) -> Result<Self, Self::Err> {
        serde_json::from_value(serde_json::Value::String(s.to_string()))
            .map_err(|_| ModelParseError)
    }
}

impl FromStr for BraiinsModel {
    type Err = ModelParseError;

    fn from_str(s: &str) -> Result<Self, Self::Err> {
        serde_json::from_value(serde_json::Value::String(s.to_string()))
            .map_err(|_| ModelParseError)
    }
}

<<<<<<< HEAD
impl FromStr for AvalonMinerModel {
    type Err = ModelParseError;

    fn from_str(s: &str) -> Result<Self, Self::Err> {
        serde_json::from_value(serde_json::Value::String(s.to_string()))
            .map_err(|_| ModelParseError)
    }
}

#[derive(Debug, Clone, PartialEq, Eq, Serialize)]
=======
#[derive(Debug, Clone, PartialEq, Eq, Serialize, Deserialize)]
>>>>>>> e61acd4a
#[serde(untagged)]
pub enum MinerModel {
    AntMiner(AntMinerModel),
    WhatsMiner(WhatsMinerModel),
    Braiins(BraiinsModel),
    Bitaxe(BitaxeModel),
    Avalon(AvalonMinerModel),
}

pub(crate) struct MinerModelFactory {
    make: Option<MinerMake>,
    firmware: Option<MinerFirmware>,
}

impl MinerModelFactory {
    pub fn new() -> Self {
        MinerModelFactory {
            make: None,
            firmware: None,
        }
    }

    pub(crate) fn with_make(&mut self, make: MinerMake) -> &Self {
        self.make = Some(make);
        self
    }
    pub(crate) fn with_firmware(&mut self, firmware: MinerFirmware) -> &Self {
        self.firmware = Some(firmware);
        self
    }

    pub(crate) fn parse_model(&self, model_str: &str) -> Option<MinerModel> {
        match self.make {
            Some(MinerMake::AntMiner) => {
                let model = AntMinerModel::from_str(model_str).ok();
                model.map(MinerModel::AntMiner)
            }
            Some(MinerMake::WhatsMiner) => {
                let model = WhatsMinerModel::from_str(model_str).ok();
                model.map(MinerModel::WhatsMiner)
            }
            Some(MinerMake::AvalonMiner) => {
                let model = AvalonMinerModel::from_str(model_str).ok();
                model.map(MinerModel::Avalon)
            }
            Some(MinerMake::BitAxe) => {
                let model = BitaxeModel::from_str(model_str).ok();
                model.map(MinerModel::Bitaxe)
            }
            None => match self.firmware {
                Some(MinerFirmware::BraiinsOS) => {
                    if let Ok(model) = AntMinerModel::from_str(model_str) {
                        return Some(MinerModel::AntMiner(model));
                    }
                    if let Ok(model) = BraiinsModel::from_str(model_str) {
                        return Some(MinerModel::Braiins(model));
                    }
                    None
                }
                Some(MinerFirmware::LuxOS) => {
                    if let Ok(model) = AntMinerModel::from_str(model_str) {
                        return Some(MinerModel::AntMiner(model));
                    }
                    None
                }
                None => None,
                _ => None,
            },
            _ => None,
        }
    }
}<|MERGE_RESOLUTION|>--- conflicted
+++ resolved
@@ -58,7 +58,6 @@
     }
 }
 
-<<<<<<< HEAD
 impl FromStr for AvalonMinerModel {
     type Err = ModelParseError;
 
@@ -68,10 +67,8 @@
     }
 }
 
-#[derive(Debug, Clone, PartialEq, Eq, Serialize)]
-=======
+
 #[derive(Debug, Clone, PartialEq, Eq, Serialize, Deserialize)]
->>>>>>> e61acd4a
 #[serde(untagged)]
 pub enum MinerModel {
     AntMiner(AntMinerModel),
