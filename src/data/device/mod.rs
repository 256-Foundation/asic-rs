use serde::{Deserialize, Serialize};
use strum::Display;

pub mod models;
pub use models::MinerModel;
#[derive(Debug, PartialEq, Eq, Clone, Copy, Hash, Serialize, Deserialize, Display)]
pub enum MinerFirmware {
    #[serde(rename = "Stock")]
    Stock,
    #[serde(rename = "BraiinsOS")]
    BraiinsOS,
    #[serde(rename = "VNish")]
    VNish,
    #[serde(rename = "ePIC")]
    EPic,
    #[serde(rename = "HiveOS")]
    HiveOS,
    #[serde(rename = "LuxOS")]
    LuxOS,
    #[serde(rename = "Marathon")]
    Marathon,
    #[serde(rename = "MSKMiner")]
    MSKMiner,
}

#[derive(Debug, PartialEq, Eq, Clone, Copy, Hash, Serialize, Deserialize, Display)]
pub enum MinerMake {
    #[serde(rename = "AntMiner")]
    AntMiner,
    #[serde(rename = "WhatsMiner")]
    WhatsMiner,
    #[serde(rename = "AvalonMiner")]
    AvalonMiner,
    #[serde(rename = "ePIC")]
    EPic,
    #[serde(rename = "Braiins")]
    Braiins,
    #[serde(rename = "BitAxe")]
    BitAxe,
}

#[derive(Debug, PartialEq, Eq, Clone, Copy, Hash, Serialize, Deserialize, Display)]
pub enum HashAlgorithm {
    #[serde(rename = "SHA256")]
    SHA256,
    #[serde(rename = "Scrypt")]
    Scrypt,
    #[serde(rename = "X11")]
    X11,
    #[serde(rename = "Blake2S256")]
    Blake2S256,
    #[serde(rename = "Kadena")]
    Kadena,
}

#[derive(Debug, PartialEq, Eq, Clone, Copy, Hash, Serialize, Deserialize)]
pub struct DeviceInfo {
    pub make: MinerMake,
    pub model: MinerModel,
    pub hardware: MinerHardware,
    pub firmware: MinerFirmware,
    pub algo: HashAlgorithm,
}

impl DeviceInfo {
    pub(crate) fn new(
        make: MinerMake,
        model: MinerModel,
        firmware: MinerFirmware,
        algo: HashAlgorithm,
    ) -> Self {
        Self {
            make,
            hardware: MinerHardware::from(&model),
            model,
            firmware,
            algo,
        }
    }
}

#[derive(Debug, PartialEq, Eq, Clone, Copy, Hash, Serialize, Deserialize)]
pub struct MinerHardware {
    pub chips: Option<u16>,
    pub fans: Option<u8>,
    pub boards: Option<u8>,
}

impl From<&MinerModel> for MinerHardware {
    fn from(model: &MinerModel) -> Self {
        match model {
            MinerModel::AntMiner(model_name) => Self::from(model_name),
            MinerModel::WhatsMiner(model_name) => Self::from(model_name),
            MinerModel::Braiins(model_name) => Self::from(model_name),
            MinerModel::Bitaxe(model_name) => Self::from(model_name),
<<<<<<< HEAD
            MinerModel::Avalon(model_name) => Self::from(model_name),
=======
            MinerModel::EPic(model_name) => Self::from(model_name),
>>>>>>> 7ddab532
        }
    }
}<|MERGE_RESOLUTION|>--- conflicted
+++ resolved
@@ -93,11 +93,8 @@
             MinerModel::WhatsMiner(model_name) => Self::from(model_name),
             MinerModel::Braiins(model_name) => Self::from(model_name),
             MinerModel::Bitaxe(model_name) => Self::from(model_name),
-<<<<<<< HEAD
             MinerModel::Avalon(model_name) => Self::from(model_name),
-=======
             MinerModel::EPic(model_name) => Self::from(model_name),
->>>>>>> 7ddab532
         }
     }
 }