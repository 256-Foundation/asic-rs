--- conflicted
+++ resolved
@@ -165,16 +165,11 @@
         (Some(MinerModel::AvalonMiner(_)), Some(MinerFirmware::Stock)) => {
             Some(AvalonMiner::new(ip, model?, version))
         }
-<<<<<<< HEAD
-        (Some(_), Some(MinerFirmware::VNish)) => Some(Box::new(Vnish::new(ip, make?, model?))),
-        (Some(_), Some(MinerFirmware::EPic)) => Some(Box::new(PowerPlay::new(ip, make?, model?))),
         (Some(MinerMake::AntMiner), Some(MinerFirmware::Stock)) => {
             Some(AntMiner::new(ip, model?, version))
         }
-=======
         (Some(_), Some(MinerFirmware::VNish)) => Some(Vnish::new(ip, model?, version)),
         (Some(_), Some(MinerFirmware::EPic)) => Some(PowerPlay::new(ip, model?, version)),
->>>>>>> c6ee3108
         _ => None,
     }
 }
