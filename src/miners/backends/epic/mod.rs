--- conflicted
+++ resolved
@@ -8,737 +8,13 @@
 
 pub mod v1;
 
+
 pub struct PowerPlay;
 
-<<<<<<< HEAD
-impl PowerPlay {
-    pub fn new(ip: IpAddr, make: MinerMake, model: MinerModel) -> Self {
-        PowerPlay {
-            ip,
-            web: PowerPlayWebAPI::new(ip, 4028),
-            device_info: DeviceInfo::new(make, model, MinerFirmware::EPic, HashAlgorithm::SHA256),
-        }
-    }
-}
 
-impl GetDataLocations for PowerPlay {
-    fn get_locations(&self, data_field: DataField) -> Vec<DataLocation> {
-        fn cmd(endpoint: &'static str) -> MinerCommand {
-            MinerCommand::WebAPI {
-                command: endpoint,
-                parameters: None,
-            }
-        }
-
-        let summary_cmd = cmd("summary");
-        let network_cmd = cmd("network");
-        let capabilities_cmd = cmd("capabilities");
-        let chip_temps_cmd = cmd("temps/chip");
-        let chip_voltages_cmd = cmd("voltages");
-        let chip_hashrates_cmd = cmd("hashrate");
-        let chip_clocks_cmd = cmd("clocks");
-        let temps_cmd = cmd("temps");
-
-        match data_field {
-            DataField::Mac => vec![(
-                network_cmd,
-                DataExtractor {
-                    func: get_by_pointer,
-                    key: Some(""),
-                    tag: None,
-                },
-            )],
-            DataField::Hostname => vec![(
-                summary_cmd,
-                DataExtractor {
-                    func: get_by_pointer,
-                    key: Some("/Hostname"),
-                    tag: None,
-                },
-            )],
-            DataField::Uptime => vec![(
-                summary_cmd,
-                DataExtractor {
-                    func: get_by_pointer,
-                    key: Some("/Session/Uptime"),
-                    tag: None,
-                },
-            )],
-            DataField::Wattage => vec![(
-                summary_cmd,
-                DataExtractor {
-                    func: get_by_pointer,
-                    key: Some("/Power Supply Stats/Input Power"),
-                    tag: None,
-                },
-            )],
-            DataField::Fans => vec![(
-                summary_cmd,
-                DataExtractor {
-                    func: get_by_pointer,
-                    key: Some("/Fans Rpm"),
-                    tag: None,
-                },
-            )],
-            DataField::Hashboards => vec![
-                (
-                    temps_cmd,
-                    DataExtractor {
-                        func: get_by_pointer,
-                        key: Some(""),
-                        tag: Some("Board Temps"),
-                    },
-                ),
-                (
-                    summary_cmd,
-                    DataExtractor {
-                        func: get_by_pointer,
-                        key: Some(""),
-                        tag: Some("Summary"),
-                    },
-                ),
-                (
-                    chip_temps_cmd,
-                    DataExtractor {
-                        func: get_by_pointer,
-                        key: Some(""),
-                        tag: Some("Chip Temps"),
-                    },
-                ),
-                (
-                    chip_voltages_cmd,
-                    DataExtractor {
-                        func: get_by_pointer,
-                        key: Some(""),
-                        tag: Some("Chip Voltages"),
-                    },
-                ),
-                (
-                    chip_hashrates_cmd,
-                    DataExtractor {
-                        func: get_by_pointer,
-                        key: Some(""),
-                        tag: Some("Chip Hashrates"),
-                    },
-                ),
-                (
-                    chip_clocks_cmd,
-                    DataExtractor {
-                        func: get_by_pointer,
-                        key: Some(""),
-                        tag: Some("Chip Clocks"),
-                    },
-                ),
-                (
-                    capabilities_cmd,
-                    DataExtractor {
-                        func: get_by_pointer,
-                        key: Some(""),
-                        tag: Some("Capabilities"),
-                    },
-                ),
-            ],
-            DataField::Pools => vec![(
-                summary_cmd,
-                DataExtractor {
-                    func: get_by_pointer,
-                    key: Some(""),
-                    tag: None,
-                },
-            )],
-            DataField::IsMining => vec![(
-                summary_cmd,
-                DataExtractor {
-                    func: get_by_pointer,
-                    key: Some("/Status/Operating State"),
-                    tag: None,
-                },
-            )],
-            DataField::LightFlashing => vec![(
-                summary_cmd,
-                DataExtractor {
-                    func: get_by_pointer,
-                    key: Some("/Misc/Locate Miner State"),
-                    tag: None,
-                },
-            )],
-            DataField::ControlBoardVersion => vec![(
-                capabilities_cmd,
-                DataExtractor {
-                    func: get_by_pointer,
-                    key: Some("/Control Board Version/cpuHardware"),
-                    tag: None,
-                },
-            )],
-            DataField::SerialNumber => vec![(
-                capabilities_cmd,
-                DataExtractor {
-                    func: get_by_pointer,
-                    key: Some("/Control Board Version/cpuSerial"),
-                    tag: None,
-                },
-            )],
-            DataField::ExpectedHashrate => vec![(
-                capabilities_cmd,
-                DataExtractor {
-                    func: get_by_pointer,
-                    key: Some("/Default Hashrate"),
-                    tag: None,
-                },
-            )],
-            DataField::FirmwareVersion => vec![(
-                summary_cmd,
-                DataExtractor {
-                    func: get_by_pointer,
-                    key: Some("/Software"),
-                    tag: None,
-                },
-            )],
-            DataField::Hashrate => vec![(
-                summary_cmd,
-                DataExtractor {
-                    func: get_by_pointer,
-                    key: Some("/HBs"),
-                    tag: None,
-                },
-            )],
-            _ => vec![],
-        }
-    }
-}
-
-impl GetIP for PowerPlay {
-    fn get_ip(&self) -> IpAddr {
-        self.ip
-    }
-}
-
-impl GetDeviceInfo for PowerPlay {
-    fn get_device_info(&self) -> DeviceInfo {
-        self.device_info
-    }
-}
-
-impl CollectData for PowerPlay {
-    fn get_collector(&self) -> DataCollector<'_> {
-        DataCollector::new(self, &self.web)
-    }
-}
-
-impl GetMAC for PowerPlay {
-    fn parse_mac(&self, data: &HashMap<DataField, Value>) -> Option<MacAddr> {
-        match serde_json::from_value::<HashMap<String, Value>>(data.get(&DataField::Mac)?.clone())
-            .ok()
-            .and_then(|inner| inner.get("dhcp").or_else(|| inner.get("static")).cloned())
-            .and_then(|obj| {
-                obj.get("mac_address")
-                    .and_then(|v| v.as_str())
-                    .map(String::from)
-            }) {
-            Some(mac_str) => MacAddr::from_str(&mac_str).ok(),
-            None => None,
-        }
-    }
-}
-
-impl GetSerialNumber for PowerPlay {
-    fn parse_serial_number(&self, data: &HashMap<DataField, Value>) -> Option<String> {
-        data.extract::<String>(DataField::SerialNumber)
-    }
-}
-
-impl GetHostname for PowerPlay {
-    fn parse_hostname(&self, data: &HashMap<DataField, Value>) -> Option<String> {
-        data.extract::<String>(DataField::Hostname)
-    }
-}
-
-impl GetApiVersion for PowerPlay {
-    fn parse_api_version(&self, data: &HashMap<DataField, Value>) -> Option<String> {
-        data.extract::<String>(DataField::ApiVersion)
-    }
-}
-
-impl GetFirmwareVersion for PowerPlay {
-    fn parse_firmware_version(&self, data: &HashMap<DataField, Value>) -> Option<String> {
-        data.extract::<String>(DataField::FirmwareVersion)
-    }
-}
-
-impl GetControlBoardVersion for PowerPlay {
-    fn parse_control_board_version(&self, data: &HashMap<DataField, Value>) -> Option<String> {
-        data.extract::<String>(DataField::ControlBoardVersion)
-    }
-}
-
-impl GetHashboards for PowerPlay {
-    fn parse_hashboards(&self, data: &HashMap<DataField, Value>) -> Vec<BoardData> {
-        let mut hashboards: Vec<BoardData> = Vec::new();
-        for _ in 0..self.device_info.hardware.boards.unwrap_or_default() {
-            hashboards.push(BoardData {
-                position: 0,
-                hashrate: None,
-                expected_hashrate: None,
-                board_temperature: None,
-                intake_temperature: None,
-                outlet_temperature: None,
-                expected_chips: None,
-                working_chips: None,
-                serial_number: None,
-                chips: vec![],
-                voltage: None,
-                frequency: None,
-                tuned: None,
-                active: None,
-            });
-        }
-
-        data.get(&DataField::Hashboards)
-            .and_then(|v| v.pointer("/Summary/HBStatus"))
-            .and_then(|v| {
-                v.as_array().map(|boards| {
-                    boards.iter().for_each(|board| {
-                        if let Some(idx) = board.get("Index").and_then(|v| v.as_u64())
-                            && let Some(hashboard) = hashboards.get_mut(idx as usize)
-                        {
-                            hashboard.position = idx as u8;
-                            if let Some(v) = board.get("Enabled").and_then(|v| v.as_bool()) {
-                                hashboard.active = Some(v);
-                            }
-                        }
-                    })
-                })
-            });
-
-        // Create ChipData for each active board
-        for board in &mut hashboards {
-            board.expected_chips = self.device_info.hardware.chips;
-            // No need to add ChipData if we know the board is not active
-            if board.active.unwrap_or(false) {
-                board.chips = vec![
-                    ChipData {
-                        position: 0,
-                        hashrate: None,
-                        temperature: None,
-                        voltage: None,
-                        frequency: None,
-                        tuned: None,
-                        working: None,
-                    };
-                    self.device_info.hardware.chips.unwrap_or_default() as usize
-                ];
-            }
-        }
-
-        //Capabilities Board Serial Numbers
-        if let Some(serial_numbers) = data
-            .get(&DataField::Hashboards)
-            .and_then(|v| v.pointer("/Capabilities/Board Serial Numbers"))
-            .and_then(|v| v.as_array())
-        {
-            for serial in serial_numbers {
-                for hb in hashboards.iter_mut() {
-                    if hb.serial_number.is_none() && hb.active.unwrap_or(false) {
-                        if let Some(serial_str) = serial.as_str() {
-                            hb.serial_number = Some(serial_str.to_string());
-                        }
-                        break;
-                    }
-                }
-            }
-        };
-
-        // Summary Data
-        data.get(&DataField::Hashboards)
-            .and_then(|v| v.pointer("/Summary/HBs"))
-            .and_then(|v| {
-                v.as_array().map(|boards| {
-                    boards.iter().for_each(|board| {
-                        if let Some(idx) = board.get("Index").and_then(|v| v.as_u64())
-                            && let Some(hashboard) = hashboards.get_mut(idx as usize)
-                        {
-                            // Hashrate
-                            if let Some(h) = board
-                                .get("Hashrate")
-                                .and_then(|v| v.as_array())
-                                .and_then(|v| v.first().and_then(|f| f.as_f64()))
-                            {
-                                hashboard.hashrate = Some(HashRate {
-                                    value: h,
-                                    unit: HashRateUnit::MegaHash,
-                                    algo: String::from("SHA256"),
-                                })
-                            };
-
-                            // ExpectedHashrate
-                            if let Some(h) = board
-                                .get("Hashrate")
-                                .and_then(|v| v.as_array())
-                                .and_then(|v| {
-                                    Some((
-                                        v.first().and_then(|f| f.as_f64())?,
-                                        v.get(1).and_then(|f| f.as_f64())?,
-                                    ))
-                                })
-                            {
-                                hashboard.expected_hashrate = Some(HashRate {
-                                    value: h.0 / h.1,
-                                    unit: HashRateUnit::MegaHash,
-                                    algo: String::from("SHA256"),
-                                })
-                            };
-
-                            //Frequency
-                            if let Some(f) = board.get("Core Clock Avg").and_then(|v| v.as_f64()) {
-                                hashboard.frequency = Some(Frequency::from_megahertz(f))
-                            };
-
-                            //Voltage
-                            if let Some(v) = board.get("Input Voltage").and_then(|v| v.as_f64()) {
-                                hashboard.voltage = Some(Voltage::from_volts(v));
-                            };
-                            //Board Temp
-                            if let Some(v) = board.get("Temperature").and_then(|v| v.as_f64()) {
-                                hashboard.board_temperature = Some(Temperature::from_celsius(v));
-                            };
-                        };
-                    })
-                })
-            });
-
-        //Temp Data
-        data.get(&DataField::Hashboards)
-            .and_then(|v| v.pointer("/Board Temps"))
-            .and_then(|v| {
-                v.as_array().map(|boards| {
-                    boards.iter().for_each(|board| {
-                        if let Some(idx) = board.get("Index").and_then(|v| v.as_u64())
-                            && let Some(hashboard) = hashboards.get_mut(idx as usize)
-                        {
-                            // Outlet Temperature
-                            if let Some(h) = board.get("Data").and_then(|v| {
-                                v.as_array().and_then(|arr| {
-                                    arr.iter()
-                                        .filter_map(|v| v.as_f64())
-                                        .max_by(|a, b| a.partial_cmp(b).unwrap())
-                                })
-                            }) {
-                                hashboard.outlet_temperature = Some(Temperature::from_celsius(h));
-                            };
-
-                            if let Some(h) = board.get("Data").and_then(|v| {
-                                v.as_array().and_then(|arr| {
-                                    arr.iter()
-                                        .filter_map(|v| v.as_f64())
-                                        .min_by(|a, b| a.partial_cmp(b).unwrap())
-                                })
-                            }) {
-                                hashboard.intake_temperature = Some(Temperature::from_celsius(h));
-                            };
-                        };
-                    })
-                })
-            });
-
-        //Chip Temps
-        data.get(&DataField::Hashboards)
-            .and_then(|v| v.pointer("/Chip Temps"))
-            .and_then(|v| {
-                v.as_array().map(|boards| {
-                    boards.iter().for_each(|board| {
-                        if let Some(idx) = board.get("Index").and_then(|v| v.as_u64())
-                            && let Some(hashboard) = hashboards.get_mut(idx as usize)
-                            && let Some(t) =
-                                board.get("Data").and_then(|v| v.as_array()).map(|arr| {
-                                    arr.iter()
-                                        .filter_map(|v| v.as_f64())
-                                        .map(Temperature::from_celsius)
-                                        .collect::<Vec<Temperature>>()
-                                })
-                        {
-                            for (chip_no, temp) in t.iter().enumerate() {
-                                if let Some(chip_data) = hashboard.chips.get_mut(chip_no) {
-                                    chip_data.position = chip_no as u16;
-                                    chip_data.temperature = Some(*temp);
-                                }
-                            }
-                        };
-                    })
-                })
-            });
-
-        //Chip Voltages
-        data.get(&DataField::Hashboards)
-            .and_then(|v| v.pointer("/Chip Voltages"))
-            .and_then(|v| {
-                v.as_array().map(|boards| {
-                    boards.iter().for_each(|board| {
-                        if let Some(idx) = board.get("Index").and_then(|v| v.as_u64())
-                            && let Some(hashboard) = hashboards.get_mut(idx as usize)
-                            && let Some(t) =
-                                board.get("Data").and_then(|v| v.as_array()).map(|arr| {
-                                    arr.iter()
-                                        .filter_map(|v| v.as_f64())
-                                        .map(Voltage::from_millivolts)
-                                        .collect::<Vec<Voltage>>()
-                                })
-                        {
-                            for (chip_no, voltage) in t.iter().enumerate() {
-                                if let Some(chip_data) = hashboard.chips.get_mut(chip_no) {
-                                    chip_data.position = chip_no as u16;
-                                    chip_data.voltage = Some(*voltage);
-                                }
-                            }
-                        };
-                    })
-                })
-            });
-
-        //Chip Frequencies
-        data.get(&DataField::Hashboards)
-            .and_then(|v| v.pointer("/Chip Clocks"))
-            .and_then(|v| {
-                v.as_array().map(|boards| {
-                    boards.iter().for_each(|board| {
-                        if let Some(idx) = board.get("Index").and_then(|v| v.as_u64())
-                            && let Some(hashboard) = hashboards.get_mut(idx as usize)
-                            && let Some(t) =
-                                board.get("Data").and_then(|v| v.as_array()).map(|arr| {
-                                    arr.iter()
-                                        .filter_map(|v| v.as_f64())
-                                        .map(Frequency::from_megahertz)
-                                        .collect::<Vec<Frequency>>()
-                                })
-                        {
-                            for (chip_no, freq) in t.iter().enumerate() {
-                                if let Some(chip_data) = hashboard.chips.get_mut(chip_no) {
-                                    chip_data.position = chip_no as u16;
-                                    chip_data.frequency = Some(*freq);
-                                }
-                            }
-                        };
-                    })
-                })
-            });
-
-        //Chip Hashrate
-        //There should always be a hashrate, and if there is a hashrate its also working
-        data.get(&DataField::Hashboards)
-            .and_then(|v| v.pointer("/Chip Hashrates"))
-            .and_then(|v| {
-                v.as_array().map(|boards| {
-                    boards.iter().for_each(|board| {
-                        if let Some(idx) = board.get("Index").and_then(|v| v.as_u64())
-                            && let Some(hashboard) = hashboards.get_mut(idx as usize)
-                            && let Some(t) =
-                                board.get("Data").and_then(|v| v.as_array()).map(|arr| {
-                                    arr.iter()
-                                        .filter_map(|inner| inner.as_array())
-                                        .filter_map(|inner| inner.first().and_then(|v| v.as_f64()))
-                                        .map(|hr| HashRate {
-                                            value: hr,
-                                            unit: HashRateUnit::MegaHash,
-                                            algo: String::from("SHA256"),
-                                        })
-                                        .collect::<Vec<HashRate>>()
-                                })
-                        {
-                            for (chip_no, hashrate) in t.iter().enumerate() {
-                                if let Some(chip_data) = hashboard.chips.get_mut(chip_no) {
-                                    chip_data.position = chip_no as u16;
-                                    chip_data.working = Some(true);
-                                    chip_data.hashrate = Some(hashrate.clone());
-                                }
-                            }
-                        };
-                    })
-                })
-            });
-
-        hashboards
-    }
-}
-
-impl GetHashrate for PowerPlay {
-    fn parse_hashrate(&self, data: &HashMap<DataField, Value>) -> Option<HashRate> {
-        let mut total_hashrate: f64 = 0.0;
-
-        data.get(&DataField::Hashrate).and_then(|v| {
-            v.as_array().map(|boards| {
-                boards.iter().for_each(|board| {
-                    if let Some(_idx) = board.get("Index").and_then(|v| v.as_u64()) {
-                        // Hashrate
-                        if let Some(h) = board
-                            .get("Hashrate")
-                            .and_then(|v| v.as_array())
-                            .and_then(|v| v.first().and_then(|f| f.as_f64()))
-                        {
-                            total_hashrate += h;
-                        };
-                    }
-                })
-            })
-        });
-
-        Some(HashRate {
-            value: total_hashrate,
-            unit: HashRateUnit::MegaHash,
-            algo: String::from("SHA256"),
-        })
-    }
-}
-
-impl GetExpectedHashrate for PowerPlay {
-    fn parse_expected_hashrate(&self, data: &HashMap<DataField, Value>) -> Option<HashRate> {
-        data.extract_map::<f64, _>(DataField::ExpectedHashrate, |f| HashRate {
-            value: f,
-            unit: HashRateUnit::TeraHash,
-            algo: String::from("SHA256"),
-        })
-    }
-}
-
-impl GetFans for PowerPlay {
-    fn parse_fans(&self, data: &HashMap<DataField, Value>) -> Vec<FanData> {
-        let mut fans: Vec<FanData> = Vec::new();
-
-        if let Some(fans_data) = data.get(&DataField::Fans)
-            && let Some(obj) = fans_data.as_object()
-        {
-            for (key, value) in obj {
-                if let Some(num) = value.as_f64() {
-                    // Extract the number from the key (e.g. "Fans Speed 3" -> 3)
-                    if let Some(pos_str) = key.strip_prefix("Fans Speed ")
-                        && let Ok(pos) = pos_str.parse::<i16>()
-                    {
-                        fans.push(FanData {
-                            position: pos,
-                            rpm: Some(AngularVelocity::from_rpm(num)),
-                        });
-                    }
-                }
-            }
-        }
-
-        fans
-    }
-}
-
-impl GetPsuFans for PowerPlay {}
-
-impl GetFluidTemperature for PowerPlay {}
-
-impl GetWattage for PowerPlay {
-    fn parse_wattage(&self, data: &HashMap<DataField, Value>) -> Option<Power> {
-        data.extract_map::<f64, _>(DataField::Wattage, Power::from_watts)
-    }
-}
-
-impl GetWattageLimit for PowerPlay {}
-
-impl GetLightFlashing for PowerPlay {
-    fn parse_light_flashing(&self, data: &HashMap<DataField, Value>) -> Option<bool> {
-        data.extract::<bool>(DataField::LightFlashing)
-    }
-}
-
-impl GetMessages for PowerPlay {}
-
-impl GetUptime for PowerPlay {
-    fn parse_uptime(&self, data: &HashMap<DataField, Value>) -> Option<Duration> {
-        data.extract::<u64>(DataField::Uptime)
-            .map(Duration::from_secs)
-    }
-}
-
-impl GetIsMining for PowerPlay {
-    fn parse_is_mining(&self, data: &HashMap<DataField, Value>) -> bool {
-        data.extract::<String>(DataField::IsMining)
-            .map(|state| state != "Idling")
-            .unwrap_or(false)
-    }
-}
-
-impl GetPools for PowerPlay {
-    fn parse_pools(&self, data: &HashMap<DataField, Value>) -> Vec<PoolData> {
-        let mut pools_vec: Vec<PoolData> = Vec::new();
-
-        if let Some(configs) = data
-            .get(&DataField::Pools)
-            .and_then(|v| v.pointer("/StratumConfigs"))
-            .and_then(|v| v.as_array())
-        {
-            for (idx, config) in configs.iter().enumerate() {
-                let url = config.get("pool").and_then(|v| v.as_str()).and_then(|s| {
-                    if s.is_empty() {
-                        None
-                    } else {
-                        Some(PoolURL::from(s.to_string()))
-                    }
-                });
-                let user = config
-                    .get("login")
-                    .and_then(|v| v.as_str())
-                    .map(String::from);
-                pools_vec.push(PoolData {
-                    position: Some(idx as u16),
-                    url,
-                    accepted_shares: None,
-                    rejected_shares: None,
-                    active: Some(false),
-                    alive: None,
-                    user,
-                });
-            }
-        }
-
-        if let Some(stratum) = data
-            .get(&DataField::Pools)
-            .and_then(|v| v.pointer("/Stratum"))
-            .and_then(|v| v.as_object())
-        {
-            for pool in pools_vec.iter_mut() {
-                if pool.position
-                    == stratum
-                        .get("Config Id")
-                        .and_then(|v| v.as_u64().map(|v| v as u16))
-                {
-                    pool.active = Some(true);
-                    pool.alive = stratum.get("IsPoolConnected").and_then(|v| v.as_bool());
-                    pool.user = stratum
-                        .get("Current User")
-                        .and_then(|v| v.as_str())
-                        .map(String::from);
-                    pool.url = stratum
-                        .get("Current Pool")
-                        .and_then(|v| v.as_str())
-                        .and_then(|s| {
-                            if s.is_empty() {
-                                None
-                            } else {
-                                Some(PoolURL::from(s.to_string()))
-                            }
-                        });
-
-                    // Get Stats
-                    if let Some(session) = data
-                        .get(&DataField::Pools)
-                        .and_then(|v| v.pointer("/Session"))
-                        .and_then(|v| v.as_object())
-                    {
-                        pool.accepted_shares = session.get("Accepted").and_then(|v| v.as_u64());
-                        pool.rejected_shares = session.get("Rejected").and_then(|v| v.as_u64());
-                    }
-                }
-            }
-        }
-
-        pools_vec
-=======
 impl MinerConstructor for PowerPlay {
     #[allow(clippy::new_ret_no_self)]
     fn new(ip: IpAddr, model: MinerModel, _: Option<semver::Version>) -> Box<dyn GetMinerData> {
         Box::new(PowerPlayV1::new(ip, model))
->>>>>>> c6ee3108
     }
 }